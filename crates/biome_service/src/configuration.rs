use crate::matcher::Pattern;
use crate::settings::Settings;
use crate::WorkspaceError;
use biome_analyze::AnalyzerRules;
use biome_configuration::diagnostics::{CantLoadExtendFile, EditorConfigDiagnostic};
use biome_configuration::{push_to_analyzer_assist, VERSION};
use biome_configuration::{
    push_to_analyzer_rules, BiomeConfigDiagnostic, ConfigurationPathHint, ConfigurationPayload,
    PartialConfiguration,
};
use biome_console::markup;
use biome_css_analyze::METADATA as css_lint_metadata;
use biome_deserialize::json::deserialize_from_json_str;
use biome_deserialize::{Deserialized, Merge};
use biome_diagnostics::{DiagnosticExt, Error, Severity};
use biome_fs::{AutoSearchResult, ConfigName, FileSystem, OpenOptions};
use biome_graphql_analyze::METADATA as graphql_lint_metadata;
use biome_js_analyze::METADATA as js_lint_metadata;
use biome_json_analyze::METADATA as json_lint_metadata;
use biome_json_formatter::context::JsonFormatOptions;
use biome_json_parser::{parse_json, JsonParserOptions};
use std::ffi::OsStr;
use std::fmt::Debug;
use std::io::ErrorKind;
use std::iter::FusedIterator;
use std::ops::Deref;
use std::path::{Path, PathBuf};

/// Information regarding the configuration that was found.
///
/// This contains the expanded configuration including default values where no
/// configuration was present.
#[derive(Default, Debug)]
pub struct LoadedConfiguration {
    /// If present, the path of the directory where it was found
    pub directory_path: Option<PathBuf>,
    /// If present, the path of the file where it was found
    pub file_path: Option<PathBuf>,
    /// The Deserialized configuration
    pub configuration: PartialConfiguration,
    /// All diagnostics that were emitted during parsing and deserialization
    pub diagnostics: Vec<Error>,
}

impl LoadedConfiguration {
    /// Return the path of the **directory** where the configuration is
    pub fn directory_path(&self) -> Option<&Path> {
        self.directory_path.as_deref()
    }

    /// Return the path of the **file** where the configuration is
    pub fn file_path(&self) -> Option<&Path> {
        self.file_path.as_deref()
    }

    /// Whether there are errors emitted. Error are [Severity::Error] or greater.
    pub fn has_errors(&self) -> bool {
        self.diagnostics
            .iter()
            .any(|diagnostic| diagnostic.severity() >= Severity::Error)
    }

    /// It return an iterator over the diagnostics emitted during the resolution of the configuration file
    pub fn as_diagnostics_iter(&self) -> ConfigurationDiagnosticsIter {
        ConfigurationDiagnosticsIter::new(self.diagnostics.as_slice())
    }
}

pub struct ConfigurationDiagnosticsIter<'a> {
    errors: &'a [Error],
    len: usize,
    index: usize,
}

impl<'a> ConfigurationDiagnosticsIter<'a> {
    fn new(errors: &'a [Error]) -> Self {
        Self {
            len: errors.len(),
            index: 0,
            errors,
        }
    }
}

impl<'a> Iterator for ConfigurationDiagnosticsIter<'a> {
    type Item = &'a Error;

    fn next(&mut self) -> Option<Self::Item> {
        if self.len == self.index {
            return None;
        }

        let item = self.errors.get(self.index);
        self.index += 1;
        item
    }
}

impl FusedIterator for ConfigurationDiagnosticsIter<'_> {}

impl LoadedConfiguration {
    /// Finalise the configuration by applying the `extends` field to the loaded configuration.
    ///
    /// Also, it checks whether this configuration is a "root" configuration or not.
    /// ## Errors
    ///
    fn try_from_payload(
        value: Option<ConfigurationPayload>,
        fs: &dyn FileSystem,
    ) -> Result<Self, WorkspaceError> {
        let Some(value) = value else {
            return Ok(LoadedConfiguration::default());
        };

        let ConfigurationPayload {
            external_resolution_base_path,
            configuration_file_path,
            deserialized,
        } = value;
        let (partial_configuration, mut diagnostics) = deserialized.consume();

        let configuration = match partial_configuration {
            Some(mut partial_configuration) => {
                partial_configuration.apply_extends(
                    fs,
                    &configuration_file_path,
                    &external_resolution_base_path,
                    &mut diagnostics,
                )?;
                partial_configuration.migrate_deprecated_fields();
                partial_configuration
            }
            None => PartialConfiguration::default(),
        };

        Ok(Self {
            configuration,
            diagnostics: diagnostics
                .into_iter()
                .map(|diagnostic| {
                    diagnostic.with_file_path(configuration_file_path.display().to_string())
                })
                .collect(),
            directory_path: configuration_file_path.parent().map(PathBuf::from),
            file_path: Some(configuration_file_path),
        })
    }
}

/// Load the partial configuration for this session of the CLI.
pub fn load_configuration(
<<<<<<< HEAD
    fs: &DynRef<'_, dyn FileSystem>,
    path_hint: ConfigurationPathHint,
=======
    fs: &dyn FileSystem,
    config_path: ConfigurationPathHint,
>>>>>>> 7fc53464
) -> Result<LoadedConfiguration, WorkspaceError> {
    let config = load_config(fs, path_hint)?;
    LoadedConfiguration::try_from_payload(config, fs)
}

/// - [Result]: if an error occurred while loading the configuration file.
/// - [Option]: sometimes not having a configuration file should not be an error, so we need this type.
/// - [ConfigurationPayload]: The result of the operation
type LoadConfig = Result<Option<ConfigurationPayload>, WorkspaceError>;

/// Load the configuration from the file system.
///
/// The configuration file will be read from the `fs`. A [path hint](ConfigurationPathHint) should be provided.
///
/// - If the path hint is a path to a file that is provided by the user, the function will try to load that file or error.
///     The name doesn't have to be `biome.json` or `biome.jsonc`. And if it doesn't end with `.json`, Biome will try to
///     deserialize it as a `.jsonc` file.
///
/// - If the path hint is a path to a directory which is provided by the user, the function will try to find a `biome.json`
///     or `biome.jsonc` file in order in that directory. And If it cannot find one, it will error.
///
/// - Otherwise, the function will try to traverse upwards the file system until it finds a `biome.json` or `biome.jsonc`
///     file, or there aren't directories anymore. In this case, the function will not error but return an `Ok(None)`, which
///     means Biome will use the default configuration.
<<<<<<< HEAD
fn load_config(
    file_system: &DynRef<'_, dyn FileSystem>,
    path_hint: ConfigurationPathHint,
) -> LoadConfig {
    let name = if path_hint.is_root() { "root" } else { "" };

    dbg!("laod config", name);
=======
fn load_config(fs: &dyn FileSystem, base_path: ConfigurationPathHint) -> LoadConfig {
>>>>>>> 7fc53464
    // This path is used for configuration resolution from external packages.
    let external_resolution_base_path = match path_hint {
        // Path hint from LSP is always the workspace root
        // we use it as the resolution base path.
        ConfigurationPathHint::FromLsp(ref path) => path.clone(),
        ConfigurationPathHint::FromWorkspace(ref path) => path.clone(),
        ConfigurationPathHint::FromChildWorkspace(ref path) => path.clone(),
        // Path hint from user means the command is invoked from the CLI
        // So we use the working directory (CWD) as the resolution base path
        ConfigurationPathHint::FromUser(_) | ConfigurationPathHint::None => fs
            .working_directory()
            .map_or(PathBuf::new(), |working_directory| working_directory),
    };

    // If the configuration path hint is from user and is a file path,
    // we'll load it directly
<<<<<<< HEAD
    if let ConfigurationPathHint::FromUser(ref config_file_path) = path_hint {
        if file_system.path_is_file(config_file_path) {
            let content = file_system.read_file_from_path(config_file_path)?;
=======
    if let ConfigurationPathHint::FromUser(ref config_file_path) = base_path {
        if fs.path_is_file(config_file_path) {
            let content = fs.read_file_from_path(config_file_path)?;
>>>>>>> 7fc53464
            let parser_options = match config_file_path.extension().map(OsStr::as_encoded_bytes) {
                Some(b"json") => JsonParserOptions::default(),
                _ => JsonParserOptions::default()
                    .with_allow_comments()
                    .with_allow_trailing_commas(),
            };
            let deserialized =
                deserialize_from_json_str::<PartialConfiguration>(&content, parser_options, name);
            return Ok(Some(ConfigurationPayload {
                deserialized,
                configuration_file_path: PathBuf::from(config_file_path),
                external_resolution_base_path,
            }));
        }
    }

    // If the configuration path hint is not a file path
    // we'll auto search for the configuration file
    let should_error = path_hint.is_from_user();
    let configuration_directory = match path_hint {
        ConfigurationPathHint::FromLsp(path) => path,
        ConfigurationPathHint::FromUser(path) => path,
        ConfigurationPathHint::FromWorkspace(path) => path,
<<<<<<< HEAD
        ConfigurationPathHint::FromChildWorkspace(path) => path,
        ConfigurationPathHint::None => file_system.working_directory().unwrap_or_default(),
=======
        ConfigurationPathHint::None => fs.working_directory().unwrap_or_default(),
>>>>>>> 7fc53464
    };

    // We first search for `biome.json` or `biome.jsonc` files
    if let Some(auto_search_result) = fs.auto_search(
        &configuration_directory,
        ConfigName::file_names().as_slice(),
        should_error,
    )? {
        let AutoSearchResult { content, file_path } = auto_search_result;

        let parser_options = match file_path.extension().map(OsStr::as_encoded_bytes) {
            Some(b"json") => JsonParserOptions::default(),
            _ => JsonParserOptions::default()
                .with_allow_comments()
                .with_allow_trailing_commas(),
        };

        let deserialized =
            deserialize_from_json_str::<PartialConfiguration>(&content, parser_options, "");

        Ok(Some(ConfigurationPayload {
            deserialized,
            configuration_file_path: file_path,
            external_resolution_base_path,
        }))
    } else {
        Ok(None)
    }
}

pub fn load_editorconfig(
    fs: &dyn FileSystem,
    workspace_root: PathBuf,
) -> Result<(Option<PartialConfiguration>, Vec<EditorConfigDiagnostic>), WorkspaceError> {
    // How .editorconfig is supposed to be resolved: https://editorconfig.org/#file-location
    // We currently don't support the `root` property, so we just search for the file like we do for biome.json
    if let Some(auto_search_result) =
        match fs.auto_search(&workspace_root, [".editorconfig"].as_slice(), false) {
            Ok(result) => result,
            Err(error) => return Err(WorkspaceError::from(error)),
        }
    {
        let AutoSearchResult {
            content,
            file_path: path,
        } = auto_search_result;
        let editorconfig = biome_configuration::editorconfig::parse_str(&content)?;
        let config = editorconfig.to_biome();

        // test the patterns to see if they are parsable so we can emit a better diagnostic
        if let Some(overrides) = config.0.as_ref().and_then(|c| c.overrides.as_ref()) {
            for override_pattern in &overrides.0 {
                if let Some(pattern_set) = &override_pattern.include {
                    for pattern in pattern_set.iter() {
                        if let Err(err) = Pattern::new(pattern) {
                            return Err(
                                BiomeConfigDiagnostic::new_invalid_ignore_pattern_with_path(
                                    pattern,
                                    err.to_string(),
                                    path.to_str(),
                                )
                                .into(),
                            );
                        }
                    }
                }
            }
        }

        Ok(config)
    } else {
        Ok((None, vec![]))
    }
}

/// Creates a new configuration on file system
///
/// ## Errors
///
/// It fails if:
/// - the configuration file already exists
/// - the program doesn't have the write rights
pub fn create_config(
    fs: &dyn FileSystem,
    mut configuration: PartialConfiguration,
    emit_jsonc: bool,
) -> Result<(), WorkspaceError> {
    let json_path = PathBuf::from(ConfigName::biome_json());
    let jsonc_path = PathBuf::from(ConfigName::biome_jsonc());

    if fs.path_exists(&json_path) || fs.path_exists(&jsonc_path) {
        return Err(BiomeConfigDiagnostic::new_already_exists().into());
    }

    let path = if emit_jsonc { jsonc_path } else { json_path };

    let options = OpenOptions::default().write(true).create_new(true);

    let mut config_file = fs.open_with_options(&path, options).map_err(|err| {
        if err.kind() == ErrorKind::AlreadyExists {
            BiomeConfigDiagnostic::new_already_exists().into()
        } else {
            WorkspaceError::cant_read_file(format!("{}", path.display()))
        }
    })?;

    // we now check if biome is installed inside `node_modules` and if so, we
    if VERSION == "0.0.0" {
        let schema_path = Path::new("./node_modules/@biomejs/biome/configuration_schema.json");
        let options = OpenOptions::default().read(true);
        if fs.open_with_options(schema_path, options).is_ok() {
            configuration.schema = schema_path.to_str().map(Into::into);
        }
    } else {
        configuration.schema =
            Some(format!("https://biomejs.dev/schemas/{VERSION}/schema.json").into());
    }

    let contents = serde_json::to_string_pretty(&configuration)
        .map_err(|_| BiomeConfigDiagnostic::new_serialization_error())?;

    let parsed = parse_json(&contents, JsonParserOptions::default());
    let formatted =
        biome_json_formatter::format_node(JsonFormatOptions::default(), &parsed.syntax())?
            .print()
            .expect("valid format document");

    config_file
        .set_content(formatted.as_code().as_bytes())
        .map_err(|_| WorkspaceError::cant_read_file(format!("{}", path.display())))?;

    Ok(())
}

/// Returns the rules applied to a specific [Path], given the [Settings]
pub fn to_analyzer_rules(settings: &Settings, path: &Path) -> AnalyzerRules {
    let mut analyzer_rules = AnalyzerRules::default();
    if let Some(rules) = settings.linter.rules.as_ref() {
        push_to_analyzer_rules(rules, js_lint_metadata.deref(), &mut analyzer_rules);
        push_to_analyzer_rules(rules, css_lint_metadata.deref(), &mut analyzer_rules);
        push_to_analyzer_rules(rules, json_lint_metadata.deref(), &mut analyzer_rules);
        push_to_analyzer_rules(rules, graphql_lint_metadata.deref(), &mut analyzer_rules);
    }
    if let Some(rules) = settings.assist.actions.as_ref() {
        push_to_analyzer_assist(rules, js_lint_metadata.deref(), &mut analyzer_rules);
        push_to_analyzer_assist(rules, css_lint_metadata.deref(), &mut analyzer_rules);
        push_to_analyzer_assist(rules, json_lint_metadata.deref(), &mut analyzer_rules);
        push_to_analyzer_assist(rules, graphql_lint_metadata.deref(), &mut analyzer_rules);
    }
    let overrides = &settings.override_settings;
    overrides.override_analyzer_rules(path, analyzer_rules)
}

pub trait PartialConfigurationExt {
    fn apply_extends(
        &mut self,
        fs: &dyn FileSystem,
        file_path: &Path,
        external_resolution_base_path: &Path,
        diagnostics: &mut Vec<Error>,
    ) -> Result<(), WorkspaceError>;

    fn deserialize_extends(
        &mut self,
        fs: &dyn FileSystem,
        relative_resolution_base_path: &Path,
        external_resolution_base_path: &Path,
    ) -> Result<Vec<Deserialized<PartialConfiguration>>, WorkspaceError>;

    fn migrate_deprecated_fields(&mut self);

    fn retrieve_gitignore_matches(
        &self,
        fs: &dyn FileSystem,
        vcs_base_path: Option<&Path>,
    ) -> Result<(Option<PathBuf>, Vec<String>), WorkspaceError>;
}

impl PartialConfigurationExt for PartialConfiguration {
    /// Mutates the configuration so that any fields that have not been configured explicitly are
    /// filled in with their values from configs listed in the `extends` field.
    ///
    /// The `extends` configs are applied from left to right.
    ///
    /// If a configuration can't be resolved from the file system, the operation will fail.
    fn apply_extends(
        &mut self,
        fs: &dyn FileSystem,
        file_path: &Path,
        external_resolution_base_path: &Path,
        diagnostics: &mut Vec<Error>,
    ) -> Result<(), WorkspaceError> {
        let deserialized = self.deserialize_extends(
            fs,
            file_path.parent().expect("file path should have a parent"),
            external_resolution_base_path,
        )?;
        let (configurations, errors): (Vec<_>, Vec<_>) = deserialized
            .into_iter()
            .map(|d| d.consume())
            .map(|(config, diagnostics)| (config.unwrap_or_default(), diagnostics))
            .unzip();

        let extended_configuration = configurations.into_iter().reduce(
            |mut previous_configuration, current_configuration| {
                previous_configuration.merge_with(current_configuration);
                previous_configuration
            },
        );
        if let Some(mut extended_configuration) = extended_configuration {
            // We swap them to avoid having to clone `self.configuration` to merge it.
            std::mem::swap(self, &mut extended_configuration);
            self.merge_with(extended_configuration)
        }

        diagnostics.extend(
            errors
                .into_iter()
                .flatten()
                .map(|diagnostic| diagnostic.with_file_path(file_path.display().to_string()))
                .collect::<Vec<_>>(),
        );

        Ok(())
    }

    /// It attempts to deserialize all the configuration files that were specified in the `extends` property
    fn deserialize_extends(
        &mut self,
        fs: &dyn FileSystem,
        relative_resolution_base_path: &Path,
        external_resolution_base_path: &Path,
    ) -> Result<Vec<Deserialized<PartialConfiguration>>, WorkspaceError> {
        let Some(extends) = &self.extends else {
            return Ok(Vec::new());
        };

        let mut deserialized_configurations = vec![];
        for extend_entry in extends.iter() {
            let extend_entry_as_path = Path::new(extend_entry.as_ref());

            let extend_configuration_file_path = if extend_entry_as_path.starts_with(".")
                // TODO: Remove extension in Biome 2.0
                || matches!(
                    extend_entry_as_path.extension().map(OsStr::as_encoded_bytes),
                    Some(b"json" | b"jsonc")
                ) {
                relative_resolution_base_path.join(extend_entry.as_ref())
            } else {
                fs.resolve_configuration(extend_entry.as_ref(), external_resolution_base_path)
                    .map_err(|error| {
                        BiomeConfigDiagnostic::cant_resolve(
                            external_resolution_base_path.display().to_string(),
                            error,
                        )
                    })?
                    .into_path_buf()
            };

            let mut file = fs
                .open_with_options(
                    extend_configuration_file_path.as_path(),
                    OpenOptions::default().read(true),
                )
                .map_err(|err| {
                    CantLoadExtendFile::new(
                        extend_configuration_file_path.display().to_string(),
                        err.to_string(),
                    )
                    .with_verbose_advice(markup! {
                        "Biome tried to load the configuration file \""<Emphasis>{
                            extend_configuration_file_path.display().to_string()
                        }</Emphasis>"\" in \"extends\" using \""<Emphasis>{
                            external_resolution_base_path.display().to_string()
                        }</Emphasis>"\" as the base path."
                    })
                })?;

            let mut content = String::new();
            file.read_to_string(&mut content).map_err(|err| {
                CantLoadExtendFile::new(extend_configuration_file_path.display().to_string(), err.to_string()).with_verbose_advice(
                    markup!{
                        "It's possible that the file was created with a different user/group. Make sure you have the rights to read the file."
                    }
                )

            })?;
            let deserialized = deserialize_from_json_str::<PartialConfiguration>(
                content.as_str(),
                match extend_configuration_file_path
                    .extension()
                    .map(OsStr::as_encoded_bytes)
                {
                    Some(b"json") => JsonParserOptions::default(),
                    _ => JsonParserOptions::default()
                        .with_allow_comments()
                        .with_allow_trailing_commas(),
                },
                "",
            );
            deserialized_configurations.push(deserialized)
        }
        Ok(deserialized_configurations)
    }

    /// Checks for the presence of deprecated fields and updates the
    /// configuration to apply them to the new schema.
    fn migrate_deprecated_fields(&mut self) {}

    /// This function checks if the VCS integration is enabled, and if so, it will attempts to resolve the
    /// VCS root directory and the `.gitignore` file.
    ///
    /// ## Returns
    ///
    /// A tuple with VCS root folder and the contents of the `.gitignore` file
    fn retrieve_gitignore_matches(
        &self,
        fs: &dyn FileSystem,
        vcs_base_path: Option<&Path>,
    ) -> Result<(Option<PathBuf>, Vec<String>), WorkspaceError> {
        let Some(vcs) = &self.vcs else {
            return Ok((None, vec![]));
        };
        if vcs.is_enabled() {
            let vcs_base_path = match (vcs_base_path, &vcs.root) {
                (Some(vcs_base_path), Some(root)) => vcs_base_path.join(root),
                (None, Some(root)) => PathBuf::from(root),
                (Some(vcs_base_path), None) => PathBuf::from(vcs_base_path),
                (None, None) => return Err(WorkspaceError::vcs_disabled()),
            };
            if let Some(client_kind) = &vcs.client_kind {
                if !vcs.ignore_file_disabled() {
                    let result = fs
                        .auto_search(&vcs_base_path, &[client_kind.ignore_file()], false)
                        .map_err(WorkspaceError::from)?;

                    if let Some(result) = result {
                        return Ok((
                            result.file_path.parent().map(PathBuf::from),
                            result
                                .content
                                .lines()
                                .map(String::from)
                                .collect::<Vec<String>>(),
                        ));
                    }
                }
            }
        }
        Ok((None, vec![]))
    }
}<|MERGE_RESOLUTION|>--- conflicted
+++ resolved
@@ -149,13 +149,8 @@
 
 /// Load the partial configuration for this session of the CLI.
 pub fn load_configuration(
-<<<<<<< HEAD
-    fs: &DynRef<'_, dyn FileSystem>,
+    fs: &dyn FileSystem,
     path_hint: ConfigurationPathHint,
-=======
-    fs: &dyn FileSystem,
-    config_path: ConfigurationPathHint,
->>>>>>> 7fc53464
 ) -> Result<LoadedConfiguration, WorkspaceError> {
     let config = load_config(fs, path_hint)?;
     LoadedConfiguration::try_from_payload(config, fs)
@@ -180,17 +175,11 @@
 /// - Otherwise, the function will try to traverse upwards the file system until it finds a `biome.json` or `biome.jsonc`
 ///     file, or there aren't directories anymore. In this case, the function will not error but return an `Ok(None)`, which
 ///     means Biome will use the default configuration.
-<<<<<<< HEAD
-fn load_config(
-    file_system: &DynRef<'_, dyn FileSystem>,
-    path_hint: ConfigurationPathHint,
+fn load_config(fs: &dyn FileSystem, path_hint: ConfigurationPathHint
 ) -> LoadConfig {
     let name = if path_hint.is_root() { "root" } else { "" };
 
     dbg!("laod config", name);
-=======
-fn load_config(fs: &dyn FileSystem, base_path: ConfigurationPathHint) -> LoadConfig {
->>>>>>> 7fc53464
     // This path is used for configuration resolution from external packages.
     let external_resolution_base_path = match path_hint {
         // Path hint from LSP is always the workspace root
@@ -207,15 +196,9 @@
 
     // If the configuration path hint is from user and is a file path,
     // we'll load it directly
-<<<<<<< HEAD
     if let ConfigurationPathHint::FromUser(ref config_file_path) = path_hint {
-        if file_system.path_is_file(config_file_path) {
-            let content = file_system.read_file_from_path(config_file_path)?;
-=======
-    if let ConfigurationPathHint::FromUser(ref config_file_path) = base_path {
         if fs.path_is_file(config_file_path) {
             let content = fs.read_file_from_path(config_file_path)?;
->>>>>>> 7fc53464
             let parser_options = match config_file_path.extension().map(OsStr::as_encoded_bytes) {
                 Some(b"json") => JsonParserOptions::default(),
                 _ => JsonParserOptions::default()
@@ -239,12 +222,8 @@
         ConfigurationPathHint::FromLsp(path) => path,
         ConfigurationPathHint::FromUser(path) => path,
         ConfigurationPathHint::FromWorkspace(path) => path,
-<<<<<<< HEAD
         ConfigurationPathHint::FromChildWorkspace(path) => path,
-        ConfigurationPathHint::None => file_system.working_directory().unwrap_or_default(),
-=======
         ConfigurationPathHint::None => fs.working_directory().unwrap_or_default(),
->>>>>>> 7fc53464
     };
 
     // We first search for `biome.json` or `biome.jsonc` files
