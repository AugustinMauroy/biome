--- conflicted
+++ resolved
@@ -188,12 +188,24 @@
                 return None;
             }
 
-<<<<<<< HEAD
+            // Filter out suppressions if the linter isn't supported
+            if (action.category.matches(SUPPRESSION_INLINE_ACTION_CATEGORY)
+                || action.category.matches(SUPPRESSION_INLINE_ACTION_CATEGORY))
+                && !file_features.supports_lint()
+            {
+                return None;
+            }
+
+            // Filter out the suppressions if the client is requesting a fix all signal.
+            // Fix all should apply only the safe changes.
+            if has_fix_all
+                && (action.category.matches(SUPPRESSION_INLINE_ACTION_CATEGORY)
+                    || action.category.matches(SUPPRESSION_INLINE_ACTION_CATEGORY))
+            {
+                return None;
+            }
+
             if action.category.matches("source.biome") && !file_features.supports_assist() {
-=======
-            // Filter out the refactor.* actions when assists are disabled
-            if action.category.matches("source") && !file_features.supports_assists() {
->>>>>>> fa70050f
                 return None;
             }
             // Remove actions that do not match the categories requested by the
