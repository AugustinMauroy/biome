//! Generated file, do not edit by hand, see `xtask/codegen`

//! Generated file, do not edit by hand, see `xtask/codegen`

use biome_analyze::declare_lint_group;
pub mod no_common_js;
pub mod no_document_cookie;
pub mod no_document_import_in_page;
pub mod no_duplicate_else_if;
pub mod no_dynamic_namespace_import_access;
pub mod no_enum;
pub mod no_exported_imports;
pub mod no_floating_promises;
pub mod no_global_dirname_filename;
pub mod no_head_element;
pub mod no_head_import_in_document;
pub mod no_img_element;
pub mod no_import_cycles;
pub mod no_irregular_whitespace;
pub mod no_nested_ternary;
pub mod no_noninteractive_element_interactions;
pub mod no_octal_escape;
pub mod no_package_private_imports;
pub mod no_process_env;
pub mod no_process_global;
pub mod no_restricted_imports;
pub mod no_restricted_types;
pub mod no_secrets;
pub mod no_static_element_interactions;
pub mod no_substr;
pub mod no_template_curly_in_string;
pub mod no_ts_ignore;
pub mod no_unwanted_polyfillio;
pub mod no_useless_escape_in_regex;
pub mod no_useless_string_raw;
pub mod no_useless_undefined;
pub mod use_adjacent_overload_signatures;
pub mod use_aria_props_supported_by_role;
pub mod use_at_index;
pub mod use_collapsed_if;
pub mod use_component_export_only_modules;
pub mod use_consistent_curly_braces;
pub mod use_consistent_member_accessibility;
pub mod use_explicit_type;
pub mod use_exports_last;
pub mod use_google_font_display;
pub mod use_google_font_preconnect;
pub mod use_guard_for_in;
pub mod use_parse_int_radix;
pub mod use_sorted_classes;
pub mod use_strict_mode;
pub mod use_trim_start_end;
pub mod use_valid_autocomplete;
<<<<<<< HEAD

declare_lint_group! {
    pub Nursery {
        name : "nursery" ,
        rules : [
            self :: no_common_js :: NoCommonJs ,
            self :: no_document_cookie :: NoDocumentCookie ,
            self :: no_document_import_in_page :: NoDocumentImportInPage ,
            self :: no_duplicate_else_if :: NoDuplicateElseIf ,
            self :: no_dynamic_namespace_import_access :: NoDynamicNamespaceImportAccess ,
            self :: no_enum :: NoEnum ,
            self :: no_exported_imports :: NoExportedImports ,
            self :: no_floating_promises :: NoFloatingPromises ,
            self :: no_global_dirname_filename :: NoGlobalDirnameFilename ,
            self :: no_head_element :: NoHeadElement ,
            self :: no_head_import_in_document :: NoHeadImportInDocument ,
            self :: no_img_element :: NoImgElement ,
            self :: no_import_cycles :: NoImportCycles ,
            self :: no_irregular_whitespace :: NoIrregularWhitespace ,
            self :: no_nested_ternary :: NoNestedTernary ,
            self :: no_noninteractive_element_interactions :: NoNoninteractiveElementInteractions ,
            self :: no_octal_escape :: NoOctalEscape ,
            self :: no_package_private_imports :: NoPackagePrivateImports ,
            self :: no_process_env :: NoProcessEnv ,
            self :: no_process_global :: NoProcessGlobal ,
            self :: no_restricted_imports :: NoRestrictedImports ,
            self :: no_restricted_types :: NoRestrictedTypes ,
            self :: no_secrets :: NoSecrets ,
            self :: no_static_element_interactions :: NoStaticElementInteractions ,
            self :: no_substr :: NoSubstr ,
            self :: no_template_curly_in_string :: NoTemplateCurlyInString ,
            self :: no_ts_ignore :: NoTsIgnore ,
            self :: no_unwanted_polyfillio :: NoUnwantedPolyfillio ,
            self :: no_useless_escape_in_regex :: NoUselessEscapeInRegex ,
            self :: no_useless_string_raw :: NoUselessStringRaw ,
            self :: no_useless_undefined :: NoUselessUndefined ,
            self :: use_adjacent_overload_signatures :: UseAdjacentOverloadSignatures ,
            self :: use_aria_props_supported_by_role :: UseAriaPropsSupportedByRole ,
            self :: use_at_index :: UseAtIndex ,
            self :: use_collapsed_if :: UseCollapsedIf ,
            self :: use_component_export_only_modules :: UseComponentExportOnlyModules ,
            self :: use_consistent_curly_braces :: UseConsistentCurlyBraces ,
            self :: use_consistent_member_accessibility :: UseConsistentMemberAccessibility ,
            self :: use_explicit_type :: UseExplicitType ,
            self :: use_exports_last :: UseExportsLast ,
            self :: use_google_font_display :: UseGoogleFontDisplay ,
            self :: use_google_font_preconnect :: UseGoogleFontPreconnect ,
            self :: use_guard_for_in :: UseGuardForIn ,
            self :: use_parse_int_radix :: UseParseIntRadix ,
            self :: use_sorted_classes :: UseSortedClasses ,
            self :: use_strict_mode :: UseStrictMode ,
            self :: use_trim_start_end :: UseTrimStartEnd ,
            self :: use_valid_autocomplete :: UseValidAutocomplete ,
        ]
     }
}
=======
declare_lint_group! { pub Nursery { name : "nursery" , rules : [self :: no_common_js :: NoCommonJs , self :: no_document_cookie :: NoDocumentCookie , self :: no_document_import_in_page :: NoDocumentImportInPage , self :: no_duplicate_else_if :: NoDuplicateElseIf , self :: no_dynamic_namespace_import_access :: NoDynamicNamespaceImportAccess , self :: no_enum :: NoEnum , self :: no_exported_imports :: NoExportedImports , self :: no_global_dirname_filename :: NoGlobalDirnameFilename , self :: no_head_element :: NoHeadElement , self :: no_head_import_in_document :: NoHeadImportInDocument , self :: no_img_element :: NoImgElement , self :: no_irregular_whitespace :: NoIrregularWhitespace , self :: no_nested_ternary :: NoNestedTernary , self :: no_noninteractive_element_interactions :: NoNoninteractiveElementInteractions , self :: no_octal_escape :: NoOctalEscape , self :: no_process_env :: NoProcessEnv , self :: no_process_global :: NoProcessGlobal , self :: no_restricted_imports :: NoRestrictedImports , self :: no_restricted_types :: NoRestrictedTypes , self :: no_secrets :: NoSecrets , self :: no_static_element_interactions :: NoStaticElementInteractions , self :: no_substr :: NoSubstr , self :: no_template_curly_in_string :: NoTemplateCurlyInString , self :: no_useless_escape_in_regex :: NoUselessEscapeInRegex , self :: no_useless_string_raw :: NoUselessStringRaw , self :: no_useless_undefined :: NoUselessUndefined , self :: use_adjacent_overload_signatures :: UseAdjacentOverloadSignatures , self :: use_aria_props_supported_by_role :: UseAriaPropsSupportedByRole , self :: use_at_index :: UseAtIndex , self :: use_collapsed_if :: UseCollapsedIf , self :: use_component_export_only_modules :: UseComponentExportOnlyModules , self :: use_consistent_curly_braces :: UseConsistentCurlyBraces , self :: use_consistent_member_accessibility :: UseConsistentMemberAccessibility , self :: use_explicit_type :: UseExplicitType , self :: use_exports_last :: UseExportsLast , self :: use_google_font_display :: UseGoogleFontDisplay , self :: use_google_font_preconnect :: UseGoogleFontPreconnect , self :: use_guard_for_in :: UseGuardForIn , self :: use_import_restrictions :: UseImportRestrictions , self :: use_parse_int_radix :: UseParseIntRadix , self :: use_sorted_classes :: UseSortedClasses , self :: use_strict_mode :: UseStrictMode , self :: use_trim_start_end :: UseTrimStartEnd , self :: use_valid_autocomplete :: UseValidAutocomplete ,] } }
>>>>>>> 3c11251d
<|MERGE_RESOLUTION|>--- conflicted
+++ resolved
@@ -51,63 +51,4 @@
 pub mod use_strict_mode;
 pub mod use_trim_start_end;
 pub mod use_valid_autocomplete;
-<<<<<<< HEAD
-
-declare_lint_group! {
-    pub Nursery {
-        name : "nursery" ,
-        rules : [
-            self :: no_common_js :: NoCommonJs ,
-            self :: no_document_cookie :: NoDocumentCookie ,
-            self :: no_document_import_in_page :: NoDocumentImportInPage ,
-            self :: no_duplicate_else_if :: NoDuplicateElseIf ,
-            self :: no_dynamic_namespace_import_access :: NoDynamicNamespaceImportAccess ,
-            self :: no_enum :: NoEnum ,
-            self :: no_exported_imports :: NoExportedImports ,
-            self :: no_floating_promises :: NoFloatingPromises ,
-            self :: no_global_dirname_filename :: NoGlobalDirnameFilename ,
-            self :: no_head_element :: NoHeadElement ,
-            self :: no_head_import_in_document :: NoHeadImportInDocument ,
-            self :: no_img_element :: NoImgElement ,
-            self :: no_import_cycles :: NoImportCycles ,
-            self :: no_irregular_whitespace :: NoIrregularWhitespace ,
-            self :: no_nested_ternary :: NoNestedTernary ,
-            self :: no_noninteractive_element_interactions :: NoNoninteractiveElementInteractions ,
-            self :: no_octal_escape :: NoOctalEscape ,
-            self :: no_package_private_imports :: NoPackagePrivateImports ,
-            self :: no_process_env :: NoProcessEnv ,
-            self :: no_process_global :: NoProcessGlobal ,
-            self :: no_restricted_imports :: NoRestrictedImports ,
-            self :: no_restricted_types :: NoRestrictedTypes ,
-            self :: no_secrets :: NoSecrets ,
-            self :: no_static_element_interactions :: NoStaticElementInteractions ,
-            self :: no_substr :: NoSubstr ,
-            self :: no_template_curly_in_string :: NoTemplateCurlyInString ,
-            self :: no_ts_ignore :: NoTsIgnore ,
-            self :: no_unwanted_polyfillio :: NoUnwantedPolyfillio ,
-            self :: no_useless_escape_in_regex :: NoUselessEscapeInRegex ,
-            self :: no_useless_string_raw :: NoUselessStringRaw ,
-            self :: no_useless_undefined :: NoUselessUndefined ,
-            self :: use_adjacent_overload_signatures :: UseAdjacentOverloadSignatures ,
-            self :: use_aria_props_supported_by_role :: UseAriaPropsSupportedByRole ,
-            self :: use_at_index :: UseAtIndex ,
-            self :: use_collapsed_if :: UseCollapsedIf ,
-            self :: use_component_export_only_modules :: UseComponentExportOnlyModules ,
-            self :: use_consistent_curly_braces :: UseConsistentCurlyBraces ,
-            self :: use_consistent_member_accessibility :: UseConsistentMemberAccessibility ,
-            self :: use_explicit_type :: UseExplicitType ,
-            self :: use_exports_last :: UseExportsLast ,
-            self :: use_google_font_display :: UseGoogleFontDisplay ,
-            self :: use_google_font_preconnect :: UseGoogleFontPreconnect ,
-            self :: use_guard_for_in :: UseGuardForIn ,
-            self :: use_parse_int_radix :: UseParseIntRadix ,
-            self :: use_sorted_classes :: UseSortedClasses ,
-            self :: use_strict_mode :: UseStrictMode ,
-            self :: use_trim_start_end :: UseTrimStartEnd ,
-            self :: use_valid_autocomplete :: UseValidAutocomplete ,
-        ]
-     }
-}
-=======
-declare_lint_group! { pub Nursery { name : "nursery" , rules : [self :: no_common_js :: NoCommonJs , self :: no_document_cookie :: NoDocumentCookie , self :: no_document_import_in_page :: NoDocumentImportInPage , self :: no_duplicate_else_if :: NoDuplicateElseIf , self :: no_dynamic_namespace_import_access :: NoDynamicNamespaceImportAccess , self :: no_enum :: NoEnum , self :: no_exported_imports :: NoExportedImports , self :: no_global_dirname_filename :: NoGlobalDirnameFilename , self :: no_head_element :: NoHeadElement , self :: no_head_import_in_document :: NoHeadImportInDocument , self :: no_img_element :: NoImgElement , self :: no_irregular_whitespace :: NoIrregularWhitespace , self :: no_nested_ternary :: NoNestedTernary , self :: no_noninteractive_element_interactions :: NoNoninteractiveElementInteractions , self :: no_octal_escape :: NoOctalEscape , self :: no_process_env :: NoProcessEnv , self :: no_process_global :: NoProcessGlobal , self :: no_restricted_imports :: NoRestrictedImports , self :: no_restricted_types :: NoRestrictedTypes , self :: no_secrets :: NoSecrets , self :: no_static_element_interactions :: NoStaticElementInteractions , self :: no_substr :: NoSubstr , self :: no_template_curly_in_string :: NoTemplateCurlyInString , self :: no_useless_escape_in_regex :: NoUselessEscapeInRegex , self :: no_useless_string_raw :: NoUselessStringRaw , self :: no_useless_undefined :: NoUselessUndefined , self :: use_adjacent_overload_signatures :: UseAdjacentOverloadSignatures , self :: use_aria_props_supported_by_role :: UseAriaPropsSupportedByRole , self :: use_at_index :: UseAtIndex , self :: use_collapsed_if :: UseCollapsedIf , self :: use_component_export_only_modules :: UseComponentExportOnlyModules , self :: use_consistent_curly_braces :: UseConsistentCurlyBraces , self :: use_consistent_member_accessibility :: UseConsistentMemberAccessibility , self :: use_explicit_type :: UseExplicitType , self :: use_exports_last :: UseExportsLast , self :: use_google_font_display :: UseGoogleFontDisplay , self :: use_google_font_preconnect :: UseGoogleFontPreconnect , self :: use_guard_for_in :: UseGuardForIn , self :: use_import_restrictions :: UseImportRestrictions , self :: use_parse_int_radix :: UseParseIntRadix , self :: use_sorted_classes :: UseSortedClasses , self :: use_strict_mode :: UseStrictMode , self :: use_trim_start_end :: UseTrimStartEnd , self :: use_valid_autocomplete :: UseValidAutocomplete ,] } }
->>>>>>> 3c11251d
+declare_lint_group! { pub Nursery { name : "nursery" , rules : [self :: no_common_js :: NoCommonJs , self :: no_document_cookie :: NoDocumentCookie , self :: no_document_import_in_page :: NoDocumentImportInPage , self :: no_duplicate_else_if :: NoDuplicateElseIf , self :: no_dynamic_namespace_import_access :: NoDynamicNamespaceImportAccess , self :: no_enum :: NoEnum , self :: no_exported_imports :: NoExportedImports , self :: no_floating_promises :: NoFloatingPromises , self :: no_global_dirname_filename :: NoGlobalDirnameFilename , self :: no_head_element :: NoHeadElement , self :: no_head_import_in_document :: NoHeadImportInDocument , self :: no_img_element :: NoImgElement , self :: no_import_cycles :: NoImportCycles , self :: no_irregular_whitespace :: NoIrregularWhitespace , self :: no_nested_ternary :: NoNestedTernary , self :: no_noninteractive_element_interactions :: NoNoninteractiveElementInteractions , self :: no_octal_escape :: NoOctalEscape , self :: no_package_private_imports :: NoPackagePrivateImports , self :: no_process_env :: NoProcessEnv , self :: no_process_global :: NoProcessGlobal , self :: no_restricted_imports :: NoRestrictedImports , self :: no_restricted_types :: NoRestrictedTypes , self :: no_secrets :: NoSecrets , self :: no_static_element_interactions :: NoStaticElementInteractions , self :: no_substr :: NoSubstr , self :: no_template_curly_in_string :: NoTemplateCurlyInString , self :: no_ts_ignore :: NoTsIgnore , self :: no_unwanted_polyfillio :: NoUnwantedPolyfillio , self :: no_useless_escape_in_regex :: NoUselessEscapeInRegex , self :: no_useless_string_raw :: NoUselessStringRaw , self :: no_useless_undefined :: NoUselessUndefined , self :: use_adjacent_overload_signatures :: UseAdjacentOverloadSignatures , self :: use_aria_props_supported_by_role :: UseAriaPropsSupportedByRole , self :: use_at_index :: UseAtIndex , self :: use_collapsed_if :: UseCollapsedIf , self :: use_component_export_only_modules :: UseComponentExportOnlyModules , self :: use_consistent_curly_braces :: UseConsistentCurlyBraces , self :: use_consistent_member_accessibility :: UseConsistentMemberAccessibility , self :: use_explicit_type :: UseExplicitType , self :: use_exports_last :: UseExportsLast , self :: use_google_font_display :: UseGoogleFontDisplay , self :: use_google_font_preconnect :: UseGoogleFontPreconnect , self :: use_guard_for_in :: UseGuardForIn , self :: use_parse_int_radix :: UseParseIntRadix , self :: use_sorted_classes :: UseSortedClasses , self :: use_strict_mode :: UseStrictMode , self :: use_trim_start_end :: UseTrimStartEnd , self :: use_valid_autocomplete :: UseValidAutocomplete ,] } }