--- conflicted
+++ resolved
@@ -111,20 +111,6 @@
         )
     }
 
-<<<<<<< HEAD
-fn validate(callee: &AnyJsExpression, arguments: &JsCallArguments) -> Option<()> {
-    if callee.to_trimmed_string() != "Array" {
-        return None;
-    }
-    let mut args_iter = arguments.args().into_iter();
-    let first_arg = args_iter.next();
-    let second_arg = args_iter.next();
-    if first_arg.is_some()
-        && second_arg.is_none()
-        && !matches!(first_arg?.ok()?, AnyJsCallArgument::JsSpread(_))
-    {
-        return None;
-=======
     fn action(ctx: &RuleContext<Self>, _: &Self::State) -> Option<JsRuleAction> {
         let node = ctx.query();
         if node
@@ -167,6 +153,5 @@
             markup! { "Use an array literal." }.to_owned(),
             mutation,
         ))
->>>>>>> fa70050f
     }
 }