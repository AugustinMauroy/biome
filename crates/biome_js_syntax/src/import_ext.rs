use crate::{
    inner_string_text, AnyJsBinding, AnyJsImportClause, AnyJsModuleSource,
    AnyJsNamedImportSpecifier, JsCallExpression, JsDefaultImportSpecifier, JsImport,
    JsImportAttribute, JsImportCallExpression, JsModuleSource, JsNamedImportSpecifier,
    JsNamespaceImportSpecifier, JsShorthandNamedImportSpecifier, JsSyntaxKind, JsSyntaxToken,
};
use biome_rowan::{
    declare_node_union, AstNode, SyntaxError, SyntaxNodeOptionExt, SyntaxResult, TokenText,
};

impl JsImport {
    /// It checks if the source of an import against the string `source_to_check`
    ///
    /// ## Examples
    ///
    /// ```
    /// use biome_js_factory::make;
    /// use biome_js_syntax::T;
    ///
    /// let source = make::js_module_source(make::js_string_literal("react"));
    /// let binding = make::js_identifier_binding(make::ident("React"));
    /// let specifier = make::js_default_import_specifier(binding.into());
    /// let clause = make::js_import_default_clause(specifier, make::token(T![from]), source.into()).build();
    /// let import = make::js_import(make::token(T![import]), clause.into()).build();
    ///
    /// assert_eq!(import.source_text().unwrap().text(), "react");
    /// ```
    pub fn source_text(&self) -> SyntaxResult<TokenText> {
        self.import_clause()?.source()?.inner_string_text()
    }
}

impl AnyJsImportClause {
    /// Type token of the import clause.
    ///
    /// ```ts
    /// import { type X }
    ///          ^^^^
    /// ```
    pub fn type_token(&self) -> Option<JsSyntaxToken> {
        match self {
            Self::JsImportBareClause(_) => None,
            Self::JsImportDefaultClause(clause) => clause.type_token(),
            Self::JsImportNamedClause(clause) => clause.type_token(),
            Self::JsImportNamespaceClause(clause) => clause.type_token(),
            Self::JsImportCombinedClause(_) => None,
        }
    }

    /// Source of this import clause.
    ///
    /// ```
    /// use biome_js_factory::make;
    /// use biome_js_syntax::T;
    ///
    /// let source = make::js_module_source(make::js_string_literal("react"));
    /// let binding = make::js_identifier_binding(make::ident("React"));
    /// let specifier = make::js_default_import_specifier(binding.into());
    /// let clause = make::js_import_default_clause(specifier, make::token(T![from]), source.into()).build();
    ///
    /// assert_eq!(clause.source().unwrap().as_js_module_source().unwrap().inner_string_text().unwrap().text(), "react");
    /// ```
    pub fn source(&self) -> SyntaxResult<JsModuleSource> {
        let source = match self {
            Self::JsImportBareClause(clause) => clause.source(),
            Self::JsImportDefaultClause(clause) => clause.source(),
            Self::JsImportNamedClause(clause) => clause.source(),
            Self::JsImportNamespaceClause(clause) => clause.source(),
            Self::JsImportCombinedClause(clause) => clause.source(),
        };

        source.and_then(|source| match source {
            AnyJsModuleSource::JsModuleSource(source) => Ok(source),
            AnyJsModuleSource::JsMetavariable(_) => Err(SyntaxError::UnexpectedMetavariable),
        })
    }

    /// Attribute of this import clause.
    ///
    /// ```
    /// use biome_js_factory::make;
    /// use biome_js_syntax::T;
    ///
    /// let source = make::js_module_source(make::js_string_literal("react"));
    /// let binding = make::js_identifier_binding(make::ident("React"));
    /// let specifier = make::js_default_import_specifier(binding.into());
    /// let clause = make::js_import_default_clause(specifier, make::token(T![from]), source.into()).build();
    ///
    /// assert_eq!(clause.source().unwrap().as_js_module_source().unwrap().inner_string_text().unwrap().text(), "react");
    /// ```
<<<<<<< HEAD
    pub fn attribute(&self) -> Option<JsImportAttribute> {
=======
    pub fn attribute(&self) -> Option<JsImportAssertion> {
>>>>>>> b9d6bd17
        match self {
            Self::JsImportBareClause(clause) => clause.attribute(),
            Self::JsImportDefaultClause(clause) => clause.attribute(),
            Self::JsImportNamedClause(clause) => clause.attribute(),
            Self::JsImportNamespaceClause(clause) => clause.attribute(),
            Self::JsImportCombinedClause(clause) => clause.attribute(),
        }
    }
}

impl AnyJsNamedImportSpecifier {
    /// Type token of the import specifier.
    ///
    /// ```ts
    /// import { type X }
    ///          ^^^^
    /// ```
    pub fn type_token(&self) -> Option<JsSyntaxToken> {
        match self {
            Self::JsBogusNamedImportSpecifier(_) => None,
            Self::JsNamedImportSpecifier(specifier) => specifier.type_token(),
            Self::JsShorthandNamedImportSpecifier(specifier) => specifier.type_token(),
        }
    }

    /// Returns the import clause that includes this specifier.
    pub fn import_clause(&self) -> Option<AnyJsImportClause> {
        AnyJsImportClause::cast(self.syntax().ancestors().nth(3)?)
    }

    /// Returns `true` if this specifier or its import clause has **only** a type modifier.
    pub fn imports_only_types(&self) -> bool {
        self.type_token().is_some() || self.import_clause().and_then(|x| x.type_token()).is_some()
    }

    /// Imported name of this import specifier
    ///
    /// ```
    /// use biome_js_factory::make;
    /// use biome_js_syntax::AnyJsNamedImportSpecifier;
    ///
    /// let binding = make::js_identifier_binding(make::ident("React"));
    /// let specifier = make::js_shorthand_named_import_specifier(binding.into()).build();
    /// let specifier = AnyJsNamedImportSpecifier::JsShorthandNamedImportSpecifier(specifier);
    ///
    /// assert_eq!(specifier.imported_name().unwrap().text_trimmed(), "React");
    /// ```
    pub fn imported_name(&self) -> Option<JsSyntaxToken> {
        match self {
            specifier @ (Self::JsNamedImportSpecifier(_)
            | Self::JsShorthandNamedImportSpecifier(_)) => specifier
                .local_name()?
                .as_js_identifier_binding()?
                .name_token()
                .ok(),
            Self::JsBogusNamedImportSpecifier(_) => None,
        }
    }

    /// Local name of this import specifier
    ///
    /// ```
    /// use biome_js_factory::make;
    /// use biome_js_syntax::AnyJsNamedImportSpecifier;
    ///
    /// let binding = make::js_identifier_binding(make::ident("React"));
    /// let specifier = make::js_shorthand_named_import_specifier(binding.into()).build();
    /// let specifier = AnyJsNamedImportSpecifier::JsShorthandNamedImportSpecifier(specifier);
    ///
    /// let name_token = specifier.local_name().unwrap().as_js_identifier_binding().unwrap().name_token();
    /// assert_eq!(name_token.unwrap().text_trimmed(), "React");
    /// ```
    pub fn local_name(&self) -> Option<AnyJsBinding> {
        match self {
            Self::JsBogusNamedImportSpecifier(_) => None,
            Self::JsNamedImportSpecifier(specifier) => specifier.local_name().ok(),
            Self::JsShorthandNamedImportSpecifier(specifier) => specifier.local_name().ok(),
        }
    }

    pub fn with_type_token(self, type_token: Option<JsSyntaxToken>) -> AnyJsNamedImportSpecifier {
        match self {
            Self::JsBogusNamedImportSpecifier(_) => self,
            Self::JsNamedImportSpecifier(specifier) => specifier.with_type_token(type_token).into(),
            Self::JsShorthandNamedImportSpecifier(specifier) => {
                specifier.with_type_token(type_token).into()
            }
        }
    }
}

impl JsModuleSource {
    /// Get the inner text of a string not including the quotes
    ///
    /// ## Examples
    ///
    /// ```
    /// use biome_js_factory::make;
    /// use biome_rowan::TriviaPieceKind;
    ///
    /// let source_token = make::js_string_literal("react")
    ///     .with_leading_trivia(vec![(TriviaPieceKind::Whitespace, " ")]);
    /// let source = make::js_module_source(source_token);
    ///
    /// assert_eq!(source.inner_string_text().unwrap().text(), "react");
    /// ```
    pub fn inner_string_text(&self) -> SyntaxResult<TokenText> {
        Ok(inner_string_text(&self.value_token()?))
    }
}

declare_node_union! {
    /// This node union is meant to match the following syntax:
    /// ```js
    ///    import "lodash";
    /// //        ^^^^^^^^
    ///    require("lodash")
    /// // ^^^^^^^^^^^^^^^^^
    ///    import("lodash")
    /// // ^^^^^^^^^^^^^^^^
    /// ```
    pub AnyJsImportLike = JsModuleSource | JsCallExpression |  JsImportCallExpression
}

impl AnyJsImportLike {
    /// Returns the inner text of specifier:
    ///
    /// ## Examples
    ///
    /// ```
    /// use biome_js_factory::make;
    /// use biome_js_syntax::AnyJsImportLike;
    ///
    /// let source_name = make::js_module_source(make::js_string_literal("foo"));
    /// let any_import_specifier = AnyJsImportLike::JsModuleSource(source_name);
    /// assert_eq!(any_import_specifier.inner_string_text().unwrap().text(), "foo")
    /// ```
    pub fn inner_string_text(&self) -> Option<TokenText> {
        match self {
            AnyJsImportLike::JsModuleSource(source) => source.inner_string_text().ok(),
            AnyJsImportLike::JsCallExpression(expression) => {
                let callee = expression.callee().ok()?;
                let name = callee.as_js_reference_identifier()?.value_token().ok()?;
                if name.text_trimmed() == "require" {
                    let [Some(argument)] = expression.arguments().ok()?.get_arguments_by_index([0])
                    else {
                        return None;
                    };
                    argument
                        .as_any_js_expression()?
                        .as_any_js_literal_expression()?
                        .as_js_string_literal_expression()?
                        .inner_string_text()
                        .ok()
                } else {
                    None
                }
            }
            AnyJsImportLike::JsImportCallExpression(import_call) => {
                let [Some(argument)] = import_call.arguments().ok()?.get_arguments_by_index([0])
                else {
                    return None;
                };
                argument
                    .as_any_js_expression()?
                    .as_any_js_literal_expression()?
                    .as_js_string_literal_expression()?
                    .inner_string_text()
                    .ok()
            }
        }
    }

    /// Returns the whole token text of the specifier, with quotes included:
    ///
    /// ## Examples
    ///
    /// ```
    /// use biome_js_factory::make;
    /// use biome_js_syntax::AnyJsImportLike;
    ///
    /// let source_name = make::js_module_source(make::js_string_literal("foo"));
    /// let any_import_specifier = AnyJsImportLike::JsModuleSource(source_name);
    /// assert_eq!(any_import_specifier.module_name_token().unwrap().text(), "\"foo\"")
    /// ```
    pub fn module_name_token(&self) -> Option<JsSyntaxToken> {
        match self {
            AnyJsImportLike::JsModuleSource(source) => source.value_token().ok(),
            AnyJsImportLike::JsCallExpression(expression) => {
                let callee = expression.callee().ok()?;
                let name = callee.as_js_reference_identifier()?.value_token().ok()?;
                if name.text_trimmed() == "require" {
                    let [Some(argument)] = expression.arguments().ok()?.get_arguments_by_index([0])
                    else {
                        return None;
                    };
                    argument
                        .as_any_js_expression()?
                        .as_any_js_literal_expression()?
                        .as_js_string_literal_expression()?
                        .value_token()
                        .ok()
                } else {
                    None
                }
            }
            AnyJsImportLike::JsImportCallExpression(import_call) => {
                let [Some(argument)] = import_call.arguments().ok()?.get_arguments_by_index([0])
                else {
                    return None;
                };
                argument
                    .as_any_js_expression()?
                    .as_any_js_literal_expression()?
                    .as_js_string_literal_expression()?
                    .value_token()
                    .ok()
            }
        }
    }

    /// Check whether the js import specifier like is in a ts module declaration:
    ///
    /// ```ts
    /// declare module "abc" {}
    /// ```
    ///
    /// ## Examples
    ///
    /// ```
    /// use biome_js_factory::make;
    /// use biome_js_syntax::{AnyJsImportLike, JsSyntaxKind, JsSyntaxToken};
    ///
    /// let module_token = JsSyntaxToken::new_detached(JsSyntaxKind::MODULE_KW, "module", [], []);
    /// let module_source = make::js_module_source(make::js_string_literal("foo"));
    /// let module_declaration = make::ts_external_module_declaration(module_token, module_source.into()).build();
    /// let any_import_specifier = AnyJsImportLike::JsModuleSource(module_declaration.source().unwrap().as_js_module_source().unwrap().clone());
    /// assert!(any_import_specifier.is_in_ts_module_declaration());
    ///
    /// let module_source = make::js_module_source(make::js_string_literal("bar"));
    /// let any_import_specifier = AnyJsImportLike::JsModuleSource(module_source.into());
    /// assert!(!any_import_specifier.is_in_ts_module_declaration());
    /// ```
    pub fn is_in_ts_module_declaration(&self) -> bool {
        // It first has to be a JsModuleSource
        matches!(self, AnyJsImportLike::JsModuleSource(_))
            && matches!(
                self.syntax().parent().kind(),
                Some(JsSyntaxKind::TS_EXTERNAL_MODULE_DECLARATION)
            )
    }
}

declare_node_union! {
    pub AnyJsImportSpecifier = JsNamedImportSpecifier
        | JsShorthandNamedImportSpecifier
        | JsNamespaceImportSpecifier
        | JsDefaultImportSpecifier
}

impl AnyJsImportSpecifier {
    /// Imported name of this import specifier.
    pub fn local_name(&self) -> SyntaxResult<AnyJsBinding> {
        match self {
            Self::JsNamedImportSpecifier(specifier) => specifier.local_name(),
            Self::JsShorthandNamedImportSpecifier(specifier) => specifier.local_name(),
            Self::JsNamespaceImportSpecifier(specifier) => specifier.local_name(),
            Self::JsDefaultImportSpecifier(specifier) => specifier.local_name(),
        }
    }
}<|MERGE_RESOLUTION|>--- conflicted
+++ resolved
@@ -1,7 +1,7 @@
 use crate::{
     inner_string_text, AnyJsBinding, AnyJsImportClause, AnyJsModuleSource,
     AnyJsNamedImportSpecifier, JsCallExpression, JsDefaultImportSpecifier, JsImport,
-    JsImportAttribute, JsImportCallExpression, JsModuleSource, JsNamedImportSpecifier,
+    JsImportAssertion, JsImportCallExpression, JsModuleSource, JsNamedImportSpecifier,
     JsNamespaceImportSpecifier, JsShorthandNamedImportSpecifier, JsSyntaxKind, JsSyntaxToken,
 };
 use biome_rowan::{
@@ -88,17 +88,13 @@
     ///
     /// assert_eq!(clause.source().unwrap().as_js_module_source().unwrap().inner_string_text().unwrap().text(), "react");
     /// ```
-<<<<<<< HEAD
-    pub fn attribute(&self) -> Option<JsImportAttribute> {
-=======
     pub fn attribute(&self) -> Option<JsImportAssertion> {
->>>>>>> b9d6bd17
-        match self {
-            Self::JsImportBareClause(clause) => clause.attribute(),
-            Self::JsImportDefaultClause(clause) => clause.attribute(),
-            Self::JsImportNamedClause(clause) => clause.attribute(),
-            Self::JsImportNamespaceClause(clause) => clause.attribute(),
-            Self::JsImportCombinedClause(clause) => clause.attribute(),
+        match self {
+            Self::JsImportBareClause(clause) => clause.assertion(),
+            Self::JsImportDefaultClause(clause) => clause.assertion(),
+            Self::JsImportNamedClause(clause) => clause.assertion(),
+            Self::JsImportNamespaceClause(clause) => clause.assertion(),
+            Self::JsImportCombinedClause(clause) => clause.assertion(),
         }
     }
 }
