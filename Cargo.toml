--- conflicted
+++ resolved
@@ -175,8 +175,7 @@
 tests_macros         = { path = "./crates/tests_macros" }
 
 # Crates needed in the workspace
-<<<<<<< HEAD
-anyhow               = "1.0.94"
+anyhow               = "1.0.95"
 bpaf                 = { version = "0.9.15", features = ["derive"] }
 camino               = "1.1.9"
 countme              = "3.0.1"
@@ -191,19 +190,19 @@
 indexmap             = { version = "2.7.0" }
 insta                = "1.41.1"
 natord               = "1.0.9"
-oxc_resolver         = "1.12.0"
+oxc_resolver         = "3.0.3"
 papaya               = "0.1.6"
 proc-macro2          = "1.0.86"
 quickcheck           = "1.0.3"
 quickcheck_macros    = "1.0.0"
-quote                = "1.0.37"
+quote                = "1.0.38"
 rayon                = "1.10.0"
 regex                = "1.11.1"
 rustc-hash           = "2.1.0"
 schemars             = { version = "0.8.21", features = ["indexmap2", "smallvec"] }
-serde                = { version = "1.0.216", features = ["derive"] }
+serde                = { version = "1.0.217", features = ["derive"] }
 serde_ini            = "0.2.0"
-serde_json           = "1.0.133"
+serde_json           = "1.0.134"
 similar              = "2.6.0"
 smallvec             = { version = "1.13.2", features = ["union", "const_new", "serde"] }
 syn                  = "1.0.109"
@@ -215,43 +214,6 @@
 unicode-bom          = "2.0.3"
 unicode-width        = "0.1.12"
 
-
-=======
-anyhow             = "1.0.95"
-bpaf               = { version = "0.9.15", features = ["derive"] }
-countme            = "3.0.1"
-crossbeam          = "0.8.4"
-dashmap            = "6.1.0"
-enumflags2         = "0.7.10"
-getrandom          = "0.2.15"
-globset            = "0.4.15"
-ignore             = "0.4.23"
-indexmap           = { version = "2.7.0", features = ["serde"] }
-insta              = "1.41.1"
-natord             = "1.0.9"
-oxc_resolver       = "3.0.3"
-proc-macro2        = "1.0.86"
-quickcheck         = "1.0.3"
-quickcheck_macros  = "1.0.0"
-quote              = "1.0.38"
-rayon              = "1.10.0"
-regex              = "1.11.1"
-rustc-hash         = "2.1.0"
-schemars           = { version = "0.8.21", features = ["indexmap2", "smallvec"] }
-serde              = { version = "1.0.217", features = ["derive"] }
-serde_ini          = "0.2.0"
-serde_json         = "1.0.134"
-similar            = "2.6.0"
-slotmap            = "1.0.7"
-smallvec           = { version = "1.13.2", features = ["union", "const_new", "serde"] }
-syn                = "1.0.109"
-termcolor          = "1.4.1"
-tokio              = "1.42.0"
-tracing            = { version = "0.1.41", default-features = false, features = ["std"] }
-tracing-subscriber = "0.3.19"
-unicode-bom        = "2.0.3"
-unicode-width      = "0.1.12"
->>>>>>> 6ea885f0
 [profile.dev.package.biome_wasm]
 debug     = true
 opt-level = "s"
